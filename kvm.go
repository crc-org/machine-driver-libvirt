--- conflicted
+++ resolved
@@ -672,12 +672,8 @@
 func NewDriver(hostName, storePath string) drivers.Driver {
 	conn, err := libvirt.NewVirConnection(connectionString)
 	if err != nil {
-<<<<<<< HEAD
 		log.Errorf("Failed to connect to libvirt: %s", err)
 		os.Exit(1)
-=======
-		log.Fatalf("Failed to connect to libvirt: %s", err)
-		return nil
 	}
 
 	return &Driver{
@@ -687,6 +683,5 @@
 			MachineName: hostName,
 			StorePath:   storePath,
 		},
->>>>>>> 6096a1a3
 	}
 }